--- conflicted
+++ resolved
@@ -1,11 +1,6 @@
-<<<<<<< HEAD
-if(RS1 >= RS2) {
+if (RS1 >= RS2) {
   set_pc(BRANCH_TARGET);
   LOG_BRANCH(true);
 } else {
   LOG_BRANCH(false);
-}
-=======
-if (RS1 >= RS2)
-  set_pc(BRANCH_TARGET);
->>>>>>> a0972c82
+}